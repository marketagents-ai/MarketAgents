--- conflicted
+++ resolved
@@ -1,145 +1,152 @@
 import unittest
+from market_agent.market_agent_todo import MarketAgent
+from base_agent.aiutilities import LLMConfig
+from environments.auction.auction_environment import AuctionEnvironment, generate_llm_market_agents
+from environments.auction.auction import DoubleAuction
+from protocols.acl_message import ACLMessage
 import logging
-from market_agent.market_agents import MarketAgent
-from econ_agents.econ_agent import create_economic_agent
-from base_agent.agent import Agent as LLMAgent
-from base_agent.aiutilities import LLMConfig
-from market_agent.market_schemas import MarketActionSchema, DoubleAuctionMessage
-<<<<<<< HEAD
-from protocols.acl_message import ACLMessage
-=======
-from acl_message.acl_message import ACLMessage
->>>>>>> 8ecd9e36
 import warnings
+import json
+from colorama import Fore, Style
+from datetime import datetime, timedelta
 
 # Set up logging
-logging.basicConfig(level=logging.DEBUG)
+logging.basicConfig(level=logging.INFO)
 logger = logging.getLogger(__name__)
 
-class TestMarketAgent(unittest.TestCase):
+class TestMarketAgentBase(unittest.TestCase):
 
     def setUp(self):
         # Suppress deprecation warnings
         warnings.filterwarnings("ignore", category=DeprecationWarning)
         
-        # Create a real EconomicAgent
-        self.econ_agent = create_economic_agent(
-            agent_id=1,
-            is_buyer=True,
-            num_units=10,
-            base_value=100,
-            initial_cash=1000,
-            initial_goods=0,
-            utility_function_type="step",
-            noise_factor=0.1,
-            max_relative_spread=0.2
-        )
+        #llm_config = LLMConfig(
+        #    client="anthropic",
+        #    model="claude-3-5-sonnet-20240620",
+        #    response_format="json_beg",
+        #    temperature=0.7
+        #)
 
-        # Create a real LLMAgent
-        llm_config = LLMConfig(
+        self.llm_config = LLMConfig(
             client="openai",
-            model="gpt-4-0613",
+            model="gpt-4o-mini",
             response_format="json_object",
             temperature=0.7
         )
-        self.llm_agent = LLMAgent(
-            role="buyer",
-            system="You are a buyer agent in a double auction market. Your goal is to maximize your profit.",
-            llm_config=llm_config,
-            output_format=MarketActionSchema.model_json_schema()
+        
+        # Generate a list of market agents
+        self.agents = generate_llm_market_agents(
+            num_agents=2,
+            num_units=5,
+            buyer_base_value=100.0,
+            seller_base_value=80.0,
+            spread=0.2,
+            use_llm=True,
+            llm_config=self.llm_config,
+            initial_cash=1000,
+            initial_goods=5,
+            noise_factor=0.1
         )
 
-        self.market_agent = MarketAgent.create(
-            agent_id=1,
-            is_buyer=True,
-            num_units=10,
-            base_value=100,
-            use_llm=True,
-            initial_cash=1000,
-            initial_goods=0,
-            llm_config=llm_config
+        self.auction_env = AuctionEnvironment(
+            agents=self.agents,
+            max_steps=5,
+            protocol=ACLMessage(),
+            name="TestAuction",
+            address="test_auction_1",
+            auction_type='double'
         )
 
-    def test_generate_llm_bid_normal_conditions(self):
-        market_info = {
-            "last_trade_price": 100,
-            "average_price": 100,
-            "total_trades": 10,
-            "current_round": 1
-        }
-        bid = self.market_agent.generate_bid(market_info, round_num=1)
-        logger.info(f"Normal conditions bid: {bid}")
-        self.assertIsNotNone(bid)
-        if bid:
-            self.assertIsInstance(bid, ACLMessage)
-            self.assertIsInstance(bid.content, DoubleAuctionMessage)
-            self.assertEqual(bid.content.action, "bid")
+        self.agent = self.agents[0]   # Use the first agent for individual tests
 
-    def test_generate_llm_bid_high_market_price(self):
-        market_info = {
-            "last_trade_price": 115,
-            "average_price": 115,
-            "total_trades": 10,
-            "current_round": 1
-        }
-        bid = self.market_agent.generate_bid(market_info, round_num=1)
-        logger.info(f"High market price bid: {bid}")
-        self.assertIsNotNone(bid)
-        if bid:
-            self.assertIsInstance(bid, ACLMessage)
-            self.assertIsInstance(bid.content, DoubleAuctionMessage)
+        # Add the auction environment to the agent's environments
+        self.agent.environments = {"auction": self.auction_env}
 
-    def test_generate_llm_bid_low_cash(self):
-        self.market_agent.endowment.cash = 50
-        market_info = {
-            "last_trade_price": 100,
-            "average_price": 100,
-            "total_trades": 10,
-            "current_round": 1
-        }
-        bid = self.market_agent.generate_bid(market_info, round_num=1)
-        logger.info(f"Low cash bid: {bid}")
-        if bid is None:
-            logger.info("Bid is None. This is acceptable when cash is low.")
-        else:
-            logger.info(f"Bid price: {bid.content.price}, Cash: {self.market_agent.endowment.cash}")
-            self.assertLessEqual(bid.content.price, 50, f"Bid price {bid.content.price} should be <= 50")
-            self.assertGreater(bid.content.price, 0, "Bid price should be positive")
-            self.assertGreater(bid.content.quantity, 0, "Bid quantity should be positive")
+        # Add dummy memory for testing
+        self.agent.memory = [
+            {
+                "type": "observation",
+                "content": "The auction opened with 10 buyers and 10 sellers.",
+                "timestamp": (datetime.now() - timedelta(minutes=30)).isoformat()
+            },
+            {
+                "type": "action",
+                "content": "Placed a bid for 2 units at $98 each.",
+                "timestamp": (datetime.now() - timedelta(minutes=20)).isoformat()
+            },
+            {
+                "type": "reflection",
+                "content": "The last trade was at $100. I should consider increasing my bid price.",
+                "observation": {"last_trade_price": 100},
+                "timestamp": (datetime.now() - timedelta(minutes=10)).isoformat()
+            }
+        ]
 
-    def test_multiple_bids(self):
-        market_info = {
-            "last_trade_price": 100,
-            "average_price": 100,
-            "total_trades": 10,
-            "current_round": 1
-        }
-        bids = []
-        for i in range(3):
-            bid = self.market_agent.generate_bid(market_info, round_num=i+1)
-            logger.info(f"Multiple bids - Bid {i+1}: {bid}")
-            if bid:
-                bids.append(bid)
-                self.market_agent.endowment.cash -= bid.content.price * bid.content.quantity
-                self.market_agent.endowment.goods += bid.content.quantity
-            logger.info(f"After bid {i+1}: Cash: {self.market_agent.endowment.cash}, Goods: {self.market_agent.endowment.goods}")
+    def test_create(self):
+        self.assertIsInstance(self.agent, MarketAgent)
+        self.assertTrue(self.agent.is_buyer)
+        self.assertEqual(self.agent.address, "agent_0_address")
+        self.assertTrue(self.agent.use_llm)
+
+    def test_generate_action(self):
+        # Create a dummy auction state
+        self.auction_env.current_step = 5
         
-        self.assertTrue(len(bids) > 0)
-        self.assertLess(self.market_agent.endowment.cash, 1000, "Cash should have decreased")
+        action = self.agent.generate_action("auction")
+        
+        self.assertIsNotNone(action)
+        self.assertIsInstance(action, dict)
+        print(f"{Fore.GREEN}LLM output for generate_action: {action}{Style.RESET_ALL}")
+        
+        # Log and print the action prompt
+        action_prompt = self.agent.prompt_manager.get_action_prompt({
+            "environment_name": "auction",
+            "perception": self.agent.perceive("auction"),
+            "environment_info": self.auction_env.get_global_state(),
+            "recent_memories": self.agent.memory[-5:] if self.agent.memory else 'No recent memories',
+            "action_space": self.auction_env.get_action_space()
+        })
+        logger.info(f"Action prompt: {action_prompt}")
+        print(f"{Fore.CYAN}Action prompt: {action_prompt}{Style.RESET_ALL}")
 
-    def test_get_market_info(self):
-        market_info = {
-            "last_trade_price": 100,
-            "average_price": 100,
-            "total_trades": 10,
-            "current_round": 1
-        }
-        info_str = self.market_agent._get_market_info(market_info)
-        logger.info(f"Market info:\n{info_str}")
-        self.assertIn(f"Current Cash: {self.market_agent.endowment.cash}", info_str)
-        self.assertIn(f"Current Goods: {self.market_agent.endowment.goods}", info_str)
-        self.assertIn("Last Trade Price:", info_str)
-        self.assertIn("Base Value/Cost:", info_str)
+    def test_perceive(self):
+        # Update the auction environment with some dummy data
+        self.auction_env.current_step = 10
+        
+        perception = self.agent.perceive("auction")
+        
+        self.assertIsNotNone(perception)
+        self.assertIsInstance(perception, str)
+        print(f"{Fore.BLUE}LLM output for perception: {perception}{Style.RESET_ALL}")
+        
+        # Log and print the perception prompt
+        perception_prompt = self.agent.prompt_manager.get_perception_prompt({
+            "environment_name": "auction",
+            "environment_info": self.auction_env.get_global_state(),
+            "recent_memories": self.agent.memory[-5:] if self.agent.memory else 'No recent memories'
+        })
+        logger.info(f"Perception prompt: {perception_prompt}")
+        print(f"{Fore.MAGENTA}Perception prompt: {perception_prompt}{Style.RESET_ALL}")
+
+    def test_reflect(self):
+        self.agent.reflect("auction")
+        
+        self.assertGreater(len(self.agent.memory), 3)  # Now we expect at least 4 items in memory
+        last_memory = self.agent.memory[-1]
+        self.assertEqual(last_memory["type"], "reflection")
+        print(f"{Fore.YELLOW}LLM output for memory update: {last_memory['content']}{Style.RESET_ALL}")
+        
+        # Log and print the reflection prompt
+        reflection_prompt = self.agent.prompt_manager.get_reflection_prompt({
+            "environment_name": "auction",
+            "observation": self.auction_env.get_observation(self.agent.id),
+            "environment_info": self.auction_env.get_global_state(),
+            "last_action": self.agent.last_action,
+            "reward": self.auction_env.get_observation(self.agent.id).content.get('reward', 0),
+            "previous_strategy": self.agent.memory[-2].get('strategy_update', 'No previous strategy') if len(self.agent.memory) > 1 else 'No previous strategy'
+        })
+        logger.info(f"Reflection prompt: {reflection_prompt}")
+        print(f"{Fore.WHITE}Reflection prompt: {reflection_prompt}{Style.RESET_ALL}")
 
 if __name__ == '__main__':
     unittest.main()